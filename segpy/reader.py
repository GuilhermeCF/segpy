--- conflicted
+++ resolved
@@ -214,12 +214,8 @@
     binary_reel_header = read_binary_reel_header(fh, endian)
     extended_textual_header = read_extended_textual_headers(fh, binary_reel_header, encoding)
     revision = extract_revision(binary_reel_header)
-<<<<<<< HEAD
-    bps = bytes_per_sample(binary_reel_header, revision)
-=======
     bps = bytes_per_sample(binary_reel_header)
 
->>>>>>> b47bbcef
     trace_offset_catalog, trace_length_catalog, cdp_catalog, line_catalog = catalog_traces(fh, bps, trace_header_format,
                                                                                            endian, progress)
     if cdp_catalog is not None and line_catalog is None:
@@ -293,9 +289,7 @@
         self._trace_length_catalog = trace_length_catalog
 
         self._revision = extract_revision(self._binary_reel_header)
-<<<<<<< HEAD
-        self._bytes_per_sample = bytes_per_sample(
-            self._binary_reel_header, self.revision)
+        self._bytes_per_sample = bytes_per_sample(self._binary_reel_header)
         self._max_num_trace_samples = None
 
     def __getstate__(self):
@@ -354,9 +348,6 @@
         del state['_file_pos']
 
         self.__dict__.update(state)
-=======
-        self._bytes_per_sample = bytes_per_sample(self._binary_reel_header)
->>>>>>> b47bbcef
 
     def trace_indexes(self):
         """An iterator over zero-based trace_samples indexes.
