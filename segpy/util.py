<<<<<<< HEAD
import hashlib
=======
from contextlib import contextmanager
>>>>>>> b47bbcef
import time
import os
import sys

from collections.abc import Set
from itertools import (islice, cycle, tee, chain, repeat)

from segpy.sorted_set import SortedFrozenSet

UNKNOWN_FILENAME = '<unknown>'

NATIVE_ENDIANNESS = '<' if sys.byteorder == 'little' else '>'

EMPTY_BYTE_STRING = b''

UNSET = object()


def pairwise(iterable):
    a, b = tee(iterable)
    next(b)
    yield from zip(a, b)




def batched(iterable, batch_size, padding=UNSET):
    """Batch an iterable series into equal sized batches.

    Args:
        iterable: The series to be batched.

        batch_size: The size of the batch. Must be at least one.

        padding: Optional value used to pad the final batch to batch_size. If
            omitted, the final batch may be smaller than batch_size.

    Yields:
        A series of lists, each containing batch_size items from iterable.

    Raises:
        ValueError: If batch_size is less than one.
    """
    if batch_size < 1:
        raise ValueError("Batch size {} is not at least one.".format(batch_size))

    pending = []

    for item in iterable:
        pending.append(item)
        if len(pending) == batch_size:
            batch = pending
            pending = []
            yield batch

    num_left_over = len(pending)
    if num_left_over > 0:
        if padding is not UNSET:
            pending.extend([padding] * (batch_size - num_left_over))
        yield pending


def pad(iterable, padding=None, size=None):
    if size is None:
        return chain(iterable, repeat(padding))
    return islice(pad(iterable, padding), size)


def complementary_intervals(intervals, start=None, stop=None):
    """Compute a complementary set of intervals which alternate with given intervals to form a contiguous range.

    Given,

        Start                          Stop
           [-----)    [-----) [----)

    produces,

        [--)     [----)     [-)    [---)

    Args:
        intervals: An sequence of at least one existing slices or ranges. The type of the first interval (slice or
            range) is used as the result type.
        start: An optional start index, defaults to the start of the first slice.
        stop: An optional one-beyond-the-end index, defaults to the stop attribute of the last slice.

    Yields:
        A complementary series of slices which alternate with the supplied slices.  The number of returned
        slices will always be len(slices) + 1 since both leading and trailing slices will always be returned.
        Note the some of the returned slices may be 'empty' (having zero length).
    """
    if len(intervals) < 1:
        raise ValueError("intervals must contain at least one interval (slice or range) object")

    interval_type = type(intervals[0])

    if start is None:
        start = intervals[0].start

    if stop is None:
        stop = intervals[-1].stop

    index = start
    for s in intervals:
        yield interval_type(index, s.start)
        index = s.stop

    yield interval_type(index, stop)


def intervals_are_contiguous(intervals):
    """Determine whether a series of intervals are contiguous.

    Args:
        intervals: An iterable series of intervals where each interval is either
            a range or slice object.

    Returns:
        True if the intervals are in order, contiguous and non-overlapping,
        otherwise False.
    """

    for a, b in pairwise(intervals):
        if a.stop != b.start:
            return False
    return True


def intervals_partially_overlap(interval_a, interval_b):
    """Determine whether two intervals partially overlap.

    Args:
        interval_a: A range or slice object.
        interval_b: A range or slice object.

    Returns:
        True if interval_a partially overlaps interval_b, otherwise False if the intervals
        are either disjoint or exactly coincident.
    """
    if interval_a == interval_b:
        return False

    if interval_a.start <= interval_b.start:
        first_interval = interval_a
        second_interval = interval_b
    else:
        first_interval = interval_b
        second_interval = interval_a

    return second_interval.start < first_interval.stop


def roundrobin(*iterables):
    """Take items from each iterable in turn until all iterables are exhausted.

    roundrobin('ABC', 'D', 'EF') --> A D E B F C
    """
    # Recipe credited to George Sakkis
    pending = len(iterables)
    nexts = cycle(iter(it).__next__ for it in iterables)
    while pending:
        try:
            for n in nexts:
                yield n()
        except StopIteration:
            pending -= 1
            nexts = cycle(islice(nexts, pending))


def contains_duplicates(sorted_iterable):
    """Determine in an iterable series contains duplicates.

    Args:
        sorted_iterable: Any iterable series which must be sorted in either
            ascending or descending order.

    Returns:
        True if sorted_iterable contains duplicates, otherwise False.
    """
    for a, b in pairwise(sorted_iterable):
        if a == b:
            return True
    return False


def measure_stride(iterable):
    """Determine whether successive numeric items differ by a constant amount.

    Args:
        iterable: An iterable series of numeric values.

    Returns:
        The difference between successive values (e.g. item[1] - item[0]) if
        that difference is the same between all successive pairs, otherwise
        None.
    """
    stride = None
    for a, b in pairwise(iterable):
        new_stride = b - a
        if stride is None:
            stride = new_stride
        elif stride != new_stride:
            return None
    return stride


def minmax(iterable):
    """Return the minimum and maximum of an iterable series.

    This function requires only a single pass over the data.

    Args:
        iterable: An iterable series for which to determine the minimum and
            maximum values.

    Returns:
        A 2-tuple containing the minimum and maximum values.
    """
    iterator = iter(iterable)
    try:
        first = next(iterator)
    except StopIteration:
        raise ValueError("minmax() arg is an empty iterable series")
    minimum = first
    maximum = first
    for item in iterator:
        minimum = min(minimum, item)
        maximum = max(maximum, item)
    return minimum, maximum


def file_length(fh):
    """Determine the length of a file-like object in bytes.

    Args:
        fh: A seekable file-like-object.

    Returns:
        An integer length in bytes.
    """
    pos = fh.tell()
    try:
        fh.seek(0, os.SEEK_END)
        return fh.tell()
    finally:
        fh.seek(pos, os.SEEK_SET)


def filename_from_handle(fh):
    """Determine the name of the file underlying a file-like object.

    Args:
        fh: A file-like object.

    Returns:
        A string containing the file name, or UNKNOWN_FILENAME if it could not
        be determined.
    """
    try:
        return fh.name
    except AttributeError:
        return UNKNOWN_FILENAME


def now_millis():
    millis = int(round(time.time() * 1000))
    return millis


def round_up(integer, multiple):
    """Round up to the nearest multiple"""
    return integer if integer % multiple == 0 else integer + multiple - integer % multiple


def underscores_to_camelcase(s):
    """Convert text_in_this_style to TextInThisStyle."""
    return ''.join(w.capitalize() for w in s.split('_'))


def first_sentence(s):
    sentence, stop, _ = s.partition('.')
    return sentence + stop


def lower_first(s):
    """Lower case the first character of a string."""
    return s[:1].lower() + s[1:]


def almost_equal(x, y, epsilon=sys.float_info.epsilon):
    max_xy_one = max(1.0, abs(x), abs(y))
    e = epsilon * max_xy_one
    delta = abs(x - y)
    return delta <= e


def ensure_contains(collection, item):
    return collection if item in collection else conjoin(collection, item)


def conjoin(collection, item):
    return collection + type(collection)((item,))


def is_magic_name(name):
    return len(name) > 4 and name.startswith('__') and name.endswith('__')


def super_class(cls):
    """Return the next class in the MRO of cls."""
    mro = cls.mro()
    assert len(mro) > 0
    if len(mro) == 1:
        assert mro[0] is object
        return object
    return mro[1]


def flatten(sequence_of_sequences):
    return chain.from_iterable(sequence_of_sequences)


def four_bytes(byte_str):
    a, b, c, d = byte_str[:4]
    return a, b, c, d


def single_item_range(item):
    """Construct a range object which generates a single value.
    """
    return range(item, item + 1)


def make_sorted_distinct_sequence(iterable):
    """Create a sorted immutable sequence from an iterable series.

    Args:
        iterable: An iterable series of comparable values.

    Returns:
        An immutable collection which supports the Sized, Iterable,
        Container and Sequence protocols.
    """
    if isinstance(iterable, range):
        if iterable.step > 0:
            return iterable
        else:
            return reversed(iterable)
    sorted_set = SortedFrozenSet(iterable)
    if len(sorted_set) == 1:
        return single_item_range(sorted_set[0])
    stride = measure_stride(sorted_set)
    if stride is not None:
        start = sorted_set[0]
        stop = sorted_set[-1] + stride
        return range(start, stop, stride)
    return sorted_set


<<<<<<< HEAD
def hash_for_file(fh, *args):
    """Compute the SHA1 hash for file combined with any stringified additional args.

    The resulting hash is based on both the contents and length of the supplied file-
    like object.

        fh: A file-like object opened in binary mode.

        *args: The stringified values of ny additional arguments with be combined
            with the file data used to compute the hash.

    Returns:
        A string containing the hexadecimal digest.
    """
    # TODO: Use decorator to reset file pointer
    block_size=512*128
    sha1 = hashlib.sha1()
    fh.seek(0)
    for chunk in iter(lambda: fh.read(block_size), EMPTY_BYTE_STRING):
        sha1.update(chunk)
    length = fh.tell()
    length_as_bytes = length.to_bytes((length.bit_length() // 8) + 1, byteorder='little')
    sha1.update(length_as_bytes)
    fh.seek(0)
    for arg in args:
        encoded_arg = repr(arg).encode('utf8')
        sha1.update(encoded_arg)
    digest = sha1.hexdigest()
    return digest


def is_range_superset_of_range(superset_range, subset_range):
    """Are all the elements of

    """
    if subset_range.start not in superset_range:
        return False
    if subset_range.step % superset_range.step != 0:
        return False
    if subset_range[-1] > superset_range[-1]:
        return False
    assert set(subset_range).issubset(set(superset_range))
    return True


def is_superset(superset, subset):
    """A more general version of set.issuperset that is smart enough to work with ranges."""
    if isinstance(subset, range) and isinstance(superset, range):
        return is_range_superset_of_range(superset, subset)
    if isinstance(superset, range):
        return all(item in superset for item in subset)
    if isinstance(superset, set):
        return superset.issuperset(subset)
    if isinstance(subset, set):
        return subset.issubset(superset)
    return set(superset).issuperset(subset)


def ensure_superset(superset, subset):
    """Ensure that one collection is a subset of another.

    Args:
        all_items: A sequence containing all items.

        subset: Subset must either be a collection the elements of which are a subset of
            all_items, or a slice object, in which case the subset items will be sliced
            from all_items.
    Returns:
        A sorted, distinct collection which is a subset of all_items.

    Raises:
        ValueError: If the items in subset are not a subset of the items in all_items.
    """
    if subset is None:
        return superset
    elif isinstance(subset, slice):
        return superset[subset]
    else:
        subset = make_sorted_distinct_sequence(subset)
        if not is_superset(superset, subset):
            raise ValueError("subset_or_slice {!r} is not a subset of all_items {!r}"
                             .format(subset, superset))
        return subset

def identity(x):
    return x

def true(*args, **kwargs):
    return True


def collect_attributes(derived_class, base_class=object, predicate=None):
    """

    Args:
        derived_class: The class at which to start searching.
        base_class: The class at which to stop searching
        predicate: A predicate which accepts

    Returns:
        A generator of items containing the (class, attribute_name)
    """
    # TODO: Consider using the inspect module to do this
    if predicate is None:
        predicate = true

    for cls in derived_class.__mro__:
        for key, value in vars(cls).items():
            if predicate(key, value):
                yield cls, key, value
        if cls is base_class:
            break

=======
@contextmanager
def restored_position_seek(fh, pos):
    original = fh.tell()
    fh.seek(pos)
    yield
    fh.seek(original)
>>>>>>> b47bbcef
<|MERGE_RESOLUTION|>--- conflicted
+++ resolved
@@ -1,12 +1,9 @@
-<<<<<<< HEAD
 import hashlib
-=======
-from contextlib import contextmanager
->>>>>>> b47bbcef
 import time
 import os
 import sys
 
+from contextlib import contextmanager
 from collections.abc import Set
 from itertools import (islice, cycle, tee, chain, repeat)
 
@@ -362,7 +359,6 @@
     return sorted_set
 
 
-<<<<<<< HEAD
 def hash_for_file(fh, *args):
     """Compute the SHA1 hash for file combined with any stringified additional args.
 
@@ -476,11 +472,10 @@
         if cls is base_class:
             break
 
-=======
+
 @contextmanager
 def restored_position_seek(fh, pos):
     original = fh.tell()
     fh.seek(pos)
     yield
-    fh.seek(original)
->>>>>>> b47bbcef
+    fh.seek(original)